/**
 *******************************************************************************
 * @file    uart.c
 * @author  Olli Vanhoja
 * @brief   UART source code for BCM2835.
 * @section LICENSE
 * Copyright (c) 2013 Olli Vanhoja <olli.vanhoja@cs.helsinki.fi>
 * All rights reserved.
 *
 * Redistribution and use in source and binary forms, with or without
 * modification, are permitted provided that the following conditions are met:
 *
 * 1. Redistributions of source code must retain the above copyright notice,
 *    this list of conditions and the following disclaimer.
 * 2. Redistributions in binary form must reproduce the above copyright notice,
 *    this list of conditions and the following disclaimer in the documentation
 *    and/or other materials provided with the distribution.
 *
 * THIS SOFTWARE IS PROVIDED BY THE COPYRIGHT HOLDERS AND CONTRIBUTORS "AS IS"
 * AND ANY EXPRESS OR IMPLIED WARRANTIES, INCLUDING, BUT NOT LIMITED TO, THE
 * IMPLIED WARRANTIES OF MERCHANTABILITY AND FITNESS FOR A PARTICULAR PURPOSE
 * ARE DISCLAIMED. IN NO EVENT SHALL THE COPYRIGHT OWNER OR CONTRIBUTORS BE
 * LIABLE FOR ANY DIRECT, INDIRECT, INCIDENTAL, SPECIAL, EXEMPLARY, OR
 * CONSEQUENTIAL DAMAGES (INCLUDING, BUT NOT LIMITED TO, PROCUREMENT OF
 * SUBSTITUTE GOODS OR SERVICES; LOSS OF USE, DATA, OR PROFITS; OR BUSINESS
 * INTERRUPTION) HOWEVER CAUSED AND ON ANY THEORY OF LIABILITY, WHETHER IN
 * CONTRACT, STRICT LIABILITY, OR TORT (INCLUDING NEGLIGENCE OR OTHERWISE)
 * ARISING IN ANY WAY OUT OF THE USE OF THIS SOFTWARE, EVEN IF ADVISED OF THE
 * POSSIBILITY OF SUCH DAMAGE.
 *******************************************************************************
 */

/** @addtogroup HAL
* @{
*/

/** @addtogroup BCM2835
* @{
*/

#include <kerror.h>
#include "bcm2835_mmio.h"
#include <hal/uart.h>

/* TODO Maybe GPIO should be somewhere else? */
#define GPIO_BASE       0x20200000
/** Pull up/down control of ALL GPIO pins. */
#define GPPUD           (GPIO_BASE + 0x94)
/** Pull up/down control for specific GPIO pin. */
#define GPPUDCLK0       (GPIO_BASE + 0x98)

#define UART0_BASE      0x20201000
#define UART0_DR        (UART0_BASE + 0x00)
#define UART0_RSRECR    (UART0_BASE + 0x04)
#define UART0_FR        (UART0_BASE + 0x18)
#define UART0_ILPR      (UART0_BASE + 0x20)
#define UART0_IBRD      (UART0_BASE + 0x24)
#define UART0_FBRD      (UART0_BASE + 0x28)
#define UART0_LCRH      (UART0_BASE + 0x2C)
#define UART0_CR        (UART0_BASE + 0x30)
#define UART0_IFLS      (UART0_BASE + 0x34)
#define UART0_IMSC      (UART0_BASE + 0x38)
#define UART0_RIS       (UART0_BASE + 0x3C)
#define UART0_MIS       (UART0_BASE + 0x40)
#define UART0_ICR       (UART0_BASE + 0x44)
#define UART0_DMACR     (UART0_BASE + 0x48)
#define UART0_ITCR      (UART0_BASE + 0x80)
#define UART0_ITIP      (UART0_BASE + 0x84)
#define UART0_ITOP      (UART0_BASE + 0x88)
#define UART0_TDR       (UART0_BASE + 0x8C)

static void delay(int32_t count);
static void set_baudrate(unsigned int baud_rate);
static void set_lcrh(const uart_init_t * conf);

/**
 * Idiotic delay function.
 * @param count delay time.
 */
static void delay(int32_t count)
{
    __asm__ volatile("__delay_%=: subs %[count], %[count], #1; bne __delay_%=\n"
    : : [count]"r"(count) : "cc");
}

<<<<<<< HEAD
/* TODO Support for flowctrl */

=======
>>>>>>> 1a6ad38b
void uart_init(int port, const uart_init_t * conf)
{
    if (port != 0) {
        KERROR(KERROR_ERR, "We can only init UART0!");
    }

    mmio_start();

    /* Disable UART0. */
    mmio_write(UART0_CR, 0x00000000);

    /* Setup the GPIO pin 14 & 15. */

    /* Disable pull up/down for all GPIO pins & delay for 150 cycles. */
    mmio_write(GPPUD, 0x00000000);
    delay(150);

    /* Disable pull up/down for pin 14, 15 and delay for 150 cycles. */
    mmio_write(GPPUDCLK0, (1 << 14) | (1 << 15));
    delay(150);

    /* Write 0 to GPPUDCLK0 to make it take effect. */
    mmio_write(GPPUDCLK0, 0x00000000);

    /* Clear pending interrupts. */
    mmio_write(UART0_ICR, 0x7FF);

    /* Set baud rate */
    set_baudrate(conf->baud_rate);

    /* Configure UART */
    set_lcrh(conf);

    /* Mask all interrupts. */
    /*mmio_write(UART0_IMSC, (1 << 1) | (1 << 4) | (1 << 5) |
            (1 << 6) | (1 << 7) | (1 << 8) |
            (1 << 9) | (1 << 10));
     */

    /* Enable UART0, receive & transfer part of UART.*/
    mmio_write(UART0_CR, (1 << 0) | (1 << 8) | (1 << 9));
}


static void set_baudrate(unsigned int baud_rate)
{
    /* Integer & fractional part of baud rate.
     * divider = UART_CLOCK / (16 * 115200)
     * fraction = (divider mod 1 * 64) + 0.5
     * UART_CLOCK = 3000000
     */
    uint32_t tmp = 3000000/(16 * ((uint32_t)baud_rate >> 6));
    uint32_t divider = tmp >> 6;
    uint32_t fraction = tmp - (divider << 6);

    mmio_write(UART0_IBRD, divider);
    mmio_write(UART0_FBRD, fraction);
}

static void set_lcrh(const uart_init_t * conf)
{
    uint32_t tmp = 0;

    /* Enable FIFOs */
    tmp |= 0x1 << 4;

    switch (conf->data_bits) {
        case UART_DATABITS_5:
            /* NOP */
            break;
        case UART_DATABITS_6:
            tmp |= 0x1 << 5;
            break;
        case UART_DATABITS_7:
            tmp |= 0x2 << 5;
            break;
        case UART_DATABITS_8:
            tmp |= 0x3 << 5;
            break;
    }

    switch (conf->parity) {
        case UART_PARITY_NO:
            /* NOP */
            break;
        case UART_PARITY_EVEN:
            tmp |= 0x3 << 1;
            break;
        case UART_PARITY_ODD:
            tmp |= 0x1 << 1;
            break;
    }

    mmio_write(UART0_LCRH, tmp);
<<<<<<< HEAD
=======
    mmio_end();
>>>>>>> 1a6ad38b
}

void uart_putc(int port, uint8_t byte)
{
    mmio_start();

    /* Wait for UART to become ready to transmit. */
    while (mmio_read(UART0_FR) & (1 << 5));
    mmio_write(UART0_DR, byte);

    mmio_end();
}

int uart_getc(int port)
{
    uint32_t tmp;
    int byte = -1;

    mmio_start();

    /* Check that receive FIFO/register is not empty. */
    if(!(mmio_read(UART0_FR) & 0x10)) {
        /* TODO check errors (parity) */
        byte = mmio_read(UART0_DR);
    }

    mmio_end();
    return byte;
}

/**
* @}
*/

/**
* @}
*/<|MERGE_RESOLUTION|>--- conflicted
+++ resolved
@@ -83,11 +83,6 @@
     : : [count]"r"(count) : "cc");
 }
 
-<<<<<<< HEAD
-/* TODO Support for flowctrl */
-
-=======
->>>>>>> 1a6ad38b
 void uart_init(int port, const uart_init_t * conf)
 {
     if (port != 0) {
@@ -182,10 +177,7 @@
     }
 
     mmio_write(UART0_LCRH, tmp);
-<<<<<<< HEAD
-=======
     mmio_end();
->>>>>>> 1a6ad38b
 }
 
 void uart_putc(int port, uint8_t byte)
