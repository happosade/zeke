--- conflicted
+++ resolved
@@ -48,6 +48,7 @@
 #include <kernel.h>
 #include <sched.h> /* Needed for threadInfo_t and threading functions */
 #include <hal/mmu.h>
+#include <fs/fs.h>
 #include <klocks.h>
 #include <sys/resource.h>
 
@@ -79,47 +80,35 @@
 #define PROC_NAME_LEN   10 /*TODO Remove after tests! */
 
 
+/**
+ * Process Control Block.
+ */
 typedef struct {
     pid_t pid;
-<<<<<<< HEAD
-#if 0
-    char * command;
-#endif
-    threadInfo_t * main_thread; /*!< Main thread of this process. */
-#ifndef PU_TEST_BUILD
-    struct mm {
-        mmu_pagetable_t mptable;    /*!< Process master page table. */
-        mmu_region_t * regions;     /*!< Memory regions of a process.
-=======
-    char name[PROC_NAME_LEN]; /* process name */
-    long state; /* 0 - running, >0 stopped */
-    long priority; /* We might want to prioritize prosesses too */
-    long counter; /* Counter for process running time */
-    unsigned long blocked; /* bitmap of masked signals */
+    char name[PROC_NAME_LEN]; /*!< process name */
+    long state; /*!< 0 - running, >0 stopped */
+    long priority; /*!< We might want to prioritize prosesses too */
+    long counter; /*!< Counter for process running time */
+    unsigned long blocked; /*!< bitmap of masked signals */
     int exit_code, exit_signal;
     uid_t uid, euid, suid, fsuid;
     gid_t gid, egid, sgid, fsgid;
-    unsigned long timeout; /* Used to kill processes with absolute timeout */
-    long utime, stime, cutime, cstime, start_time; /* For performance statistics */
-    struct rlimit {
-        rlim_t rlim_cur;
-        rlim_t rlim_max;
-    } rlim; /* hard and soft limit for filesize TODO: own struct or just pointer */
+    unsigned long timeout; /*!< Used to kill processes with absolute timeout */
+    long utime, stime, cutime, cstime, start_time; /*!< For performance statistics */
+    struct rlimit rlim; /*!< hard and soft limit for filesize TODO: own struct or just pointer? */
     /* open file information */
-    struct vnode * cwd; /* current working dir */
+    struct vnode * cwd; /*!< current working dir */
     struct file * files;
 
     struct tty_struct *tty; /* NULL if no tty */
 
-    /* memory management info */
-
+    /*!< memory management info */
     struct mm_struct {
         void * brk;
         void * brk_start;
         void * brk_stop;
-        mmu_pagetable_t pptable;    /*!< Process master page table. */
-        mmu_region_t * regions;   /*!< Memory regions of a process.
->>>>>>> 1e577238
+        mmu_pagetable_t mptable;    /*!< Process master page table. */
+        mmu_region_t * regions;     /*!< Memory regions of a process.
                                      *   [0] = code
                                      *   [1] = kstack
                                      *   [2] = stack
@@ -129,10 +118,11 @@
         int nr_regions;             /*!< Number of regions allocated. */
     } mm;
 
-/* note: main_thread already has a linked list of child threads
-     *      - file_t fd's
-     *      - tty
-     *      - etc.
+    /* notes:
+     * - main_thread already has a linked list of child threads
+     * - file_t fd's
+     * - tty
+     * - etc.
      */
 
     /**
